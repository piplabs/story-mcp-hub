--- conflicted
+++ resolved
@@ -638,14 +638,8 @@
         str: A human-readable summary of the transaction
     """
     try:
-<<<<<<< HEAD
-        # Get the interpretation from the service (only using the summary endpoint)
-        interpretation = story_service.get_transaction_interpretation(
-            transaction_hash)
-=======
         # Get the interpretation from the service
         interpretation = story_service.get_transaction_interpretation(transaction_hash)
->>>>>>> a0a0df2f
 
         # Start with a header
         result = f"Transaction Interpretation for {transaction_hash}:\n\n"
@@ -665,45 +659,6 @@
                 if "summary_template_variables" in summary:
                     result += "Template Variables:\n"
                     variables = summary["summary_template_variables"]
-<<<<<<< HEAD
-
-                    # Try to format the template with the variables
-                    try:
-                        # Extract values from the variables
-                        formatted_values = {}
-                        for key, var_data in variables.items():
-                            if (
-                                var_data["type"] == "address"
-                                and "value" in var_data
-                                and "hash" in var_data["value"]
-                            ):
-                                formatted_values[key] = var_data["value"]["hash"]
-                                # Add name if available
-                                if "name" in var_data["value"] and var_data["value"]["name"]:
-                                    formatted_values[
-                                        key] = f"{var_data['value']['name']} ({var_data['value']['hash']})"
-                            elif (
-                                var_data["type"] == "token"
-                                and "value" in var_data
-                            ):
-                                # For token type, include both name and symbol
-                                token_info = var_data["value"]
-                                if "name" in token_info and "symbol" in token_info:
-                                    formatted_values[key] = f"{token_info['name']} ({token_info['symbol']})"
-                                elif "symbol" in token_info:
-                                    formatted_values[key] = token_info["symbol"]
-                                else:
-                                    formatted_values[key] = token_info.get(
-                                        "address", "Unknown Token")
-                            elif var_data["type"] == "currency" and "value" in var_data:
-                                # Format currency values with proper decimals
-                                try:
-                                    token_info = variables.get("token", {}).get(
-                                        "value", {}
-                                    )
-                                    decimals = int(
-                                        token_info.get("decimals", 18))
-=======
                     
                     for key, var_data in variables.items():
                         var_type = var_data.get("type", "unknown")
@@ -740,7 +695,6 @@
                                 try:
                                     token_info = variables.get("token", {}).get("value", {})
                                     decimals = int(token_info.get("decimals", 18))
->>>>>>> a0a0df2f
                                     raw_value = var_data["value"]
                                     formatted_value = format_token_balance(raw_value, decimals)
                                     result += f"    Value: {formatted_value}\n"
@@ -801,205 +755,6 @@
         # PART 2: EXTRACT ALL DATA AND DEBUG DATA
         if "data" in interpretation and interpretation["data"]:
             data = interpretation["data"]
-<<<<<<< HEAD
-            debug_data = data.get("debug_data", {})
-
-            # Add transaction type from interpretation data
-            if "model_classification_type" in debug_data:
-                tx_type = debug_data["model_classification_type"]
-                result += f"Transaction Type: {tx_type}\n\n"
-
-            # Process based on transaction type
-            if "summary_template" in debug_data:
-                summary_template = debug_data["summary_template"]
-
-                # Generic handler for all transaction types
-                for template_type, template_data in summary_template.items():
-                    if "template_vars" in template_data:
-                        vars_data = template_data["template_vars"]
-
-                        # Add transaction details section
-                        result += f"{template_type.capitalize()} Transaction Details:\n"
-
-                        # Extract and add all available information from template_vars
-                        for key, value in vars_data.items():
-                            # Handle token information
-                            if key == "token" and isinstance(value, dict):
-                                token = value
-                                result += f"\nToken Information:\n"
-                                result += f"  Name: {token.get('name', 'Unknown')}\n"
-                                result += f"  Symbol: {token.get('symbol', 'Unknown')}\n"
-                                result += f"  Type: {token.get('type', 'Unknown')}\n"
-                                result += f"  Address: {token.get('address', 'Unknown')}\n"
-                                result += f"  Holders: {token.get('holders', 'Unknown')}\n"
-                                result += f"  Total Supply: {token.get('total_supply', 'Unknown')}\n"
-                                if token.get("decimals"):
-                                    result += f"  Decimals: {token.get('decimals')}\n"
-
-                            # Handle address information (like trade address for approvals)
-                            elif key.endswith("Address") and isinstance(value, dict) and "hash" in value:
-                                address_type = key.replace(
-                                    "Address", "").capitalize()
-                                result += f"\n{address_type} Address: {value.get('hash')}\n"
-                                if "name" in value and value["name"]:
-                                    result += f"  Name: {value['name']}\n"
-                                if "is_contract" in value:
-                                    result += f"  Is Contract: {value['is_contract']}\n"
-
-                            # Handle action type information
-                            elif key == "actionType" or key == "actionTypeFromData":
-                                result += f"Action: {value}\n"
-
-                            # Handle decoded approval event
-                            elif key == "decodedApprovalEvent" and isinstance(value, dict):
-                                result += f"\nApproval Details:\n"
-
-                                # Add decoded method information
-                                if "decoded" in value and isinstance(value["decoded"], dict):
-                                    decoded = value["decoded"]
-                                    result += f"  Method: {decoded.get('method_call', 'Unknown')}\n"
-
-                                    # Add parameters
-                                    if "parameters" in decoded and isinstance(decoded["parameters"], list):
-                                        result += f"  Parameters:\n"
-                                        for param in decoded["parameters"]:
-                                            param_name = param.get(
-                                                "name", "Unknown")
-                                            param_type = param.get(
-                                                "type", "Unknown")
-                                            param_value = param.get(
-                                                "value", "Unknown")
-
-                                            # Format value if it's a max uint256 (unlimited approval)
-                                            if (param_type == "uint256" and
-                                                isinstance(param_value, str) and
-                                                    param_value.startswith("115792089237316195423570985008687907853269984665640564039457584007")):
-                                                param_value = "Unlimited"
-
-                                            result += f"    {param_name} ({param_type}): {param_value}\n"
-
-                            # Handle token transfers
-                            elif key == "tokenTransfers" and isinstance(value, list):
-                                result += f"\nToken Transfer Details:\n"
-
-                                for transfer in value:
-                                    # Extract token information
-                                    token = transfer.get("token", {})
-                                    token_name = token.get("name", "Unknown")
-                                    token_symbol = token.get(
-                                        "symbol", "Unknown")
-                                    token_type = token.get("type", "Unknown")
-                                    token_address = token.get(
-                                        "address", "Unknown")
-                                    token_holders = token.get(
-                                        "holders", "Unknown")
-                                    token_supply = token.get(
-                                        "total_supply", "Unknown")
-
-                                    # Extract transfer details
-                                    from_addr = transfer.get(
-                                        "from", {}).get("hash", "Unknown")
-                                    to_addr = transfer.get(
-                                        "to", {}).get("hash", "Unknown")
-
-                                    # Format token ID or amount based on token type
-                                    if token_type in ["ERC-721", "ERC-1155"]:
-                                        token_id = transfer.get("total", {}).get(
-                                            "token_id", "Unknown")
-                                        result += f"  NFT Transfer: {token_name} ({token_symbol}) Token ID #{token_id}\n"
-                                        result += f"  From: {from_addr}\n"
-                                        result += f"  To: {to_addr}\n"
-                                    else:
-                                        # Format token amount for fungible tokens
-                                        amount = transfer.get(
-                                            "total", {}).get("value", "0")
-                                        decimals = int(
-                                            token.get("decimals", 18))
-                                        try:
-                                            formatted_amount = format_token_balance(
-                                                amount, decimals)
-                                        except (ValueError, TypeError):
-                                            formatted_amount = amount
-
-                                        result += f"  Token Transfer: {formatted_amount} {token_symbol}\n"
-                                        result += f"  From: {from_addr}\n"
-                                        result += f"  To: {to_addr}\n"
-
-                                    # Add token details
-                                    result += f"\n  Token Information:\n"
-                                    result += f"    Name: {token_name}\n"
-                                    result += f"    Symbol: {token_symbol}\n"
-                                    result += f"    Type: {token_type}\n"
-                                    result += f"    Address: {token_address}\n"
-                                    result += f"    Holders: {token_holders}\n"
-                                    result += f"    Total Supply: {token_supply}\n"
-
-                            # Handle method called
-                            elif key == "methodCalled":
-                                result += f"Method: {value}\n"
-
-                            # Handle other simple key-value pairs
-                            elif not isinstance(value, (dict, list)):
-                                # Format the key for better readability
-                                formatted_key = ' '.join(
-                                    word.capitalize() for word in key.split('_'))
-                                formatted_key = ''.join(
-                                    word[0].upper() + word[1:] for word in formatted_key.split(' '))
-                                formatted_key = formatted_key[0].upper(
-                                ) + formatted_key[1:]
-                                result += f"{formatted_key}: {value}\n"
-
-            # Add any additional information from the debug data
-            if "lastTransfer" in debug_data:
-                last_transfer = debug_data["lastTransfer"]
-                result += "\nLast Transfer Information:\n"
-
-                if "from" in last_transfer and "hash" in last_transfer["from"]:
-                    result += f"  From: {last_transfer['from']['hash']}\n"
-
-                if "to" in last_transfer and "hash" in last_transfer["to"]:
-                    result += f"  To: {last_transfer['to']['hash']}\n"
-
-                if "token" in last_transfer:
-                    token = last_transfer["token"]
-                    result += f"  Token: {token.get('name', 'Unknown')} ({token.get('symbol', 'Unknown')})\n"
-                    result += f"  Token Type: {token.get('type', 'Unknown')}\n"
-                    result += f"  Token Holders: {token.get('holders', 'Unknown')}\n"
-                    result += f"  Token Supply: {token.get('total_supply', 'Unknown')}\n"
-
-                if "total" in last_transfer and "token_id" in last_transfer["total"]:
-                    result += f"  Token ID: {last_transfer['total']['token_id']}\n"
-
-        # If no detailed information was found, provide a basic summary
-        if len(result.strip().split('\n')) <= 2:  # Only header is present
-            if "data" in interpretation and interpretation["data"]:
-                data = interpretation["data"]
-                debug_data = data.get("debug_data", {})
-
-                if "model_classification_type" in debug_data:
-                    result += f"This transaction is a {debug_data['model_classification_type']} type transaction.\n"
-
-                    # Try to extract any token information
-                    if "summary_template" in debug_data:
-                        for template_type, template_data in debug_data["summary_template"].items():
-                            if "template_vars" in template_data:
-                                vars_data = template_data["template_vars"]
-
-                                # Look for token information
-                                for key, value in vars_data.items():
-                                    if isinstance(value, dict) and "address" in value:
-                                        result += f"\nInvolved Token: {value.get('name', 'Unknown')} ({value.get('symbol', 'Unknown')})\n"
-                                        result += f"Token Type: {value.get('type', 'Unknown')}\n"
-                                        result += f"Token Address: {value.get('address', 'Unknown')}\n"
-                                        result += f"Token Holders: {value.get('holders', 'Unknown')}\n"
-                                        result += f"Token Supply: {value.get('total_supply', 'Unknown')}\n"
-                                        break
-                else:
-                    result += "No detailed interpretation available for this transaction.\n"
-            else:
-                result += "No interpretation data available for this transaction.\n"
-
-=======
             result += "TRANSACTION DATA:\n"
             
             # Extract debug data
@@ -1141,7 +896,6 @@
         import json
         result += json.dumps(interpretation, indent=2)
         
->>>>>>> a0a0df2f
         return result
     except Exception as e:
         return f"Error interpreting transaction: {str(e)}"
